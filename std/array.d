// Written in the D programming language.
/**
Functions and types that manipulate built-in arrays.

Copyright: Copyright Andrei Alexandrescu 2008- and Jonathan M Davis 2011-.

License:   $(WEB boost.org/LICENSE_1_0.txt, Boost License 1.0).

Authors:   $(WEB erdani.org, Andrei Alexandrescu) and Jonathan M Davis

Source: $(PHOBOSSRC std/_array.d)
*/
module std.array;

import core.memory, core.bitop;
<<<<<<< HEAD
import std.algorithm, std.ascii, std.conv, std.exception,
    std.range, std.string, std.traits, std.typecons, std.uni, std.utf;
=======
import std.algorithm, std.conv, std.ctype, std.exception,
    std.range, std.string, std.traits, std.typecons, std.utf, std.typetuple;
>>>>>>> d6c471bc
import std.c.string : memcpy;
version(unittest) import core.exception, std.stdio;

/**
Returns a newly-allocated dynamic array consisting of a copy of the
input range, static array, dynamic array, or class or struct with an
$(D opApply) function $(D r).  Note that narrow strings are handled as
a special case in an overload.

Example:

----
auto a = array([1, 2, 3, 4, 5][]);
assert(a == [ 1, 2, 3, 4, 5 ]);
----
 */
ForeachType!Range[] array(Range)(Range r)
if (isIterable!Range && !isNarrowString!Range)
{
    alias ForeachType!Range E;
    static if (hasLength!Range)
    {
        if(r.length == 0) return null;

        // Determines whether the GC should scan the array.
        auto blkInfo = (typeid(E).flags & 1) ?
                       cast(GC.BlkAttr) 0 :
                       GC.BlkAttr.NO_SCAN;

        auto result = (cast(E*) enforce(GC.malloc(r.length * E.sizeof, blkInfo),
                text("Out of memory while allocating an array of ", r.length,
                        " objects of type ", E.stringof)))[0 .. r.length];
        size_t i = 0;
        foreach (e; r)
        {
            // hacky
            static if (is(typeof(e.opAssign(e))))
            {
                // this should be in-place construction
                emplace!E(result.ptr + i, e);
            }
            else
            {
                result[i] = e;
            }
            i++;
        }
        return result;
    }
    else
    {
        auto a = appender!(E[])();
        foreach (e; r)
        {
            a.put(e);
        }
        return a.data;
    }
}

/**
Convert a narrow string to an array type that fully supports random access.
This is handled as a special case and always returns a $(D dchar[]),
$(D const(dchar)[]), or $(D immutable(dchar)[]) depending on the constness of
the input.
*/
ElementType!String[] array(String)(String str) if (isNarrowString!String)
{
    return to!(typeof(return))(str);
}

unittest
{
    static struct TestArray { int x; string toString() { return .to!string(x); } }

    static struct OpAssign
    {
        uint num;
        this(uint num) { this.num = num; }

        // Templating opAssign to make sure the bugs with opAssign being
        // templated are fixed.
        void opAssign(T)(T rhs) { this.num = rhs.num; }
    }

    static struct OpApply
    {
        int opApply(int delegate(ref int) dg)
        {
            int res;
            foreach(i; 0..10)
            {
                res = dg(i);
                if(res) break;
            }

            return res;
        }
    }

    auto a = array([1, 2, 3, 4, 5][]);
    //writeln(a);
    assert(a == [ 1, 2, 3, 4, 5 ]);

    auto b = array([TestArray(1), TestArray(2)][]);
    //writeln(b);

    class C
    {
        int x;
        this(int y) { x = y; }
        override string toString() { return .to!string(x); }
    }
    auto c = array([new C(1), new C(2)][]);
    //writeln(c);

    auto d = array([1., 2.2, 3][]);
    assert(is(typeof(d) == double[]));
    //writeln(d);

    auto e = [OpAssign(1), OpAssign(2)];
    auto f = array(e);
    assert(e == f);

    assert(array(OpApply.init) == [0,1,2,3,4,5,6,7,8,9]);
    assert(array("ABC") == "ABC"d);
    assert(array("ABC".dup) == "ABC"d.dup);
}

private template blockAttribute(T)
{
    static if (hasIndirections!(T))
    {
        enum blockAttribute = 0;
    }
    else
    {
        enum blockAttribute = GC.BlkAttr.NO_SCAN;
    }
}

// Returns the number of dimensions in an array T.
private template nDimensions(T)
{
    static if(isArray!T)
    {
        enum nDimensions = 1 + nDimensions!(typeof(T.init[0]));
    }
    else
    {
        enum nDimensions = 0;
    }
}

unittest {
    static assert(nDimensions!(uint[]) == 1);
    static assert(nDimensions!(float[][]) == 2);
}

/**
Returns a new array of type $(D T) allocated on the garbage collected heap
without initializing its elements.  This can be a useful optimization if every
element will be immediately initialized.  $(D T) may be a multidimensional
array.  In this case sizes may be specified for any number of dimensions from 1
to the number in $(D T).

Examples:
---
double[] arr = uninitializedArray!(double[])(100);
assert(arr.length == 100);

double[][] matrix = uninitializedArray!(double[][])(42, 31);
assert(matrix.length == 42);
assert(matrix[0].length == 31);
---
*/
auto uninitializedArray(T, I...)(I sizes)
if(allSatisfy!(isIntegral, I))
{
    return arrayAllocImpl!(false, T, I)(sizes);
}

unittest
{
    double[] arr = uninitializedArray!(double[])(100);
    assert(arr.length == 100);

    double[][] matrix = uninitializedArray!(double[][])(42, 31);
    assert(matrix.length == 42);
    assert(matrix[0].length == 31);
}

/**
Returns a new array of type $(D T) allocated on the garbage collected heap.
Initialization is guaranteed only for pointers, references and slices,
for preservation of memory safety.
*/
auto minimallyInitializedArray(T, I...)(I sizes) @trusted
if(allSatisfy!(isIntegral, I))
{
    return arrayAllocImpl!(true, T, I)(sizes);
}

unittest
{
    double[] arr = minimallyInitializedArray!(double[])(100);
    assert(arr.length == 100);

    double[][] matrix = minimallyInitializedArray!(double[][])(42);
    assert(matrix.length == 42);
    foreach(elem; matrix)
    {
        assert(elem.ptr is null);
    }
}

private auto arrayAllocImpl(bool minimallyInitialized, T, I...)(I sizes)
if(allSatisfy!(isIntegral, I))
{
    static assert(sizes.length >= 1,
        "Cannot allocate an array without the size of at least the first " ~
        " dimension.");
    static assert(sizes.length <= nDimensions!T,
        to!string(sizes.length) ~ " dimensions specified for a " ~
        to!string(nDimensions!T) ~ " dimensional array.");

    alias typeof(T.init[0]) E;

    auto ptr = cast(E*) GC.malloc(sizes[0] * E.sizeof, blockAttribute!(E));
    auto ret = ptr[0..sizes[0]];

    static if(sizes.length > 1)
    {
        foreach(ref elem; ret)
        {
            elem = uninitializedArray!(E)(sizes[1..$]);
        }
    }
    else static if(minimallyInitialized && hasIndirections!E)
    {
        ret[] = E.init;
    }

    return ret;
}

/**
Implements the range interface primitive $(D empty) for built-in
arrays. Due to the fact that nonmember functions can be called with
the first argument using the dot notation, $(D array.empty) is
equivalent to $(D empty(array)).

Example:
----
auto a = [ 1, 2, 3 ];
assert(!a.empty);
assert(a[3 .. $].empty);
----
 */

@property bool empty(T)(in T[] a) @safe pure nothrow
{
    return !a.length;
}

unittest
{
    auto a = [ 1, 2, 3 ];
    assert(!a.empty);
    assert(a[3 .. $].empty);
}

/**
Implements the range interface primitive $(D save) for built-in
arrays. Due to the fact that nonmember functions can be called with
the first argument using the dot notation, $(D array.save) is
equivalent to $(D save(array)). The function does not duplicate the
content of the array, it simply returns its argument.

Example:
----
auto a = [ 1, 2, 3 ];
auto b = a.save;
assert(b is a);
----
 */

@property T[] save(T)(T[] a) @safe pure nothrow
{
    return a;
}

/**
Implements the range interface primitive $(D popFront) for built-in
arrays. Due to the fact that nonmember functions can be called with
the first argument using the dot notation, $(D array.popFront) is
equivalent to $(D popFront(array)). For $(GLOSSARY narrow strings),
$(D popFront) automaticaly advances to the next $(GLOSSARY code
point).

Example:
----
int[] a = [ 1, 2, 3 ];
a.popFront();
assert(a == [ 2, 3 ]);
----
*/

void popFront(A)(ref A a)
if (!isNarrowString!A && isDynamicArray!A && isMutable!A && !is(A == void[]))
{
    assert(a.length, "Attempting to popFront() past the end of an array of "
            ~ typeof(a[0]).stringof);
    a = a[1 .. $];
}

unittest
{
    auto a = [ 1, 2, 3 ];
    a.popFront();
    assert(a == [ 2, 3 ]);
    static assert(!__traits(compiles, popFront!(immutable int[])));
    static assert(!__traits(compiles, popFront!(void[])));
}

// Specialization for narrow strings. The necessity of
// !isStaticArray!A suggests a compiler @@@BUG@@@.
void popFront(A)(ref A a)
if (isNarrowString!A && isMutable!A && !isStaticArray!A)
{
    assert(a.length, "Attempting to popFront() past the end of an array of "
            ~ typeof(a[0]).stringof);
    a = a[std.utf.stride(a, 0) .. $];
}

unittest
{
    string s1 = "\xC2\xA9hello";
    s1.popFront();
    assert(s1 == "hello");
    wstring s2 = "\xC2\xA9hello";
    s2.popFront();
    assert(s2 == "hello");
    string s3 = "\u20AC100";

    foreach(S; TypeTuple!(string, wstring, dstring))
    {
        S str = "hello\U00010143\u0100\U00010143";
        foreach(dchar c; ['h', 'e', 'l', 'l', 'o', '\U00010143', '\u0100', '\U00010143'])
        {
            assert(str.front == c);
            str.popFront();
        }
        assert(str.empty);
    }

    static assert(!__traits(compiles, popFront!(immutable string)));
}

/**
Implements the range interface primitive $(D popBack) for built-in
arrays. Due to the fact that nonmember functions can be called with
the first argument using the dot notation, $(D array.popBack) is
equivalent to $(D popBack(array)). For $(GLOSSARY narrow strings), $(D
popFront) automaticaly eliminates the last $(GLOSSARY code point).


Example:
----
int[] a = [ 1, 2, 3 ];
a.popBack();
assert(a == [ 1, 2 ]);
----
*/

void popBack(A)(ref A a)
if (isDynamicArray!A && !isNarrowString!A && isMutable!A && !is(A == void[]))
{
    assert(a.length);
    a = a[0 .. $ - 1];
}

unittest
{
    auto a = [ 1, 2, 3 ];
    a.popBack();
    assert(a == [ 1, 2 ]);
    static assert(!__traits(compiles, popBack!(immutable int[])));
    static assert(!__traits(compiles, popBack!(void[])));
}

// Specialization for arrays of char
@trusted void popBack(A)(ref A a)
    if(isNarrowString!A && isMutable!A)
{
    assert(a.length, "Attempting to popBack() past the front of an array of " ~
                     typeof(a[0]).stringof);
    a = a[0 .. $ - std.utf.strideBack(a, a.length)];
}

unittest
{
    foreach(S; TypeTuple!(string, wstring, dstring))
    {
        S s = "hello\xE2\x89\xA0";
        s.popBack();
        assert(s == "hello");
        S s3 = "\xE2\x89\xA0";
        auto c = s3.back;
        assert(c == cast(dchar)'\u2260');
        s3.popBack();
        assert(s3 == "");

        S str = "\U00010143\u0100\U00010143hello";
        foreach(dchar c; ['o', 'l', 'l', 'e', 'h', '\U00010143', '\u0100', '\U00010143'])
        {
            assert(str.back == c);
            str.popBack();
        }
        assert(str.empty);

        static assert(!__traits(compiles, popBack!(immutable S)));
    }
}

/**
Implements the range interface primitive $(D front) for built-in
arrays. Due to the fact that nonmember functions can be called with
the first argument using the dot notation, $(D array.front) is
equivalent to $(D front(array)). For $(GLOSSARY narrow strings), $(D
front) automaticaly returns the first $(GLOSSARY code point) as a $(D
dchar).


Example:
----
int[] a = [ 1, 2, 3 ];
assert(a.front == 1);
----
*/
ref T front(T)(T[] a)
if (!isNarrowString!(T[]) && !is(T[] == void[]))
{
    assert(a.length, "Attempting to fetch the front of an empty array of " ~
                     typeof(a[0]).stringof);
    return a[0];
}

dchar front(A)(A a) if (isNarrowString!A)
{
    assert(a.length, "Attempting to fetch the front of an empty array of " ~
                     typeof(a[0]).stringof);
    size_t i = 0;
    return decode(a, i);
}

unittest
{
    auto a = [ 1, 2 ];
    a.front = 4;
    assert(a.front == 4);
    assert(a == [ 4, 2 ]);
}

/**
Implements the range interface primitive $(D back) for built-in
arrays. Due to the fact that nonmember functions can be called with
the first argument using the dot notation, $(D array.back) is
equivalent to $(D back(array)). For $(GLOSSARY narrow strings), $(D
back) automaticaly returns the last $(GLOSSARY code point) as a $(D
dchar).

Example:
----
int[] a = [ 1, 2, 3 ];
assert(a.back == 3);
----
*/
ref T back(T)(T[] a) if (!isNarrowString!(T[]))
{
    assert(a.length, "Attempting to fetch the back of an empty array of " ~
                     typeof(a[0]).stringof);
    return a[$ - 1];
}

unittest
{
    int[] a = [ 1, 2, 3 ];
    assert(a.back == 3);
    a.back += 4;
    assert(a.back == 7);
}

// Specialization for strings
dchar back(A)(A a)
    if(isDynamicArray!A && isNarrowString!A)
{
    assert(a.length, "Attempting to fetch the back of an empty array of " ~
                     typeof(a[0]).stringof);
    size_t i = a.length - std.utf.strideBack(a, a.length);
    return decode(a, i);
}

// overlap
/*
Returns the overlapping portion, if any, of two arrays. Unlike $(D
equal), $(D overlap) only compares the pointers in the ranges, not the
values referred by them. If $(D r1) and $(D r2) have an overlapping
slice, returns that slice. Otherwise, returns the null slice.

Example:
----
int[] a = [ 10, 11, 12, 13, 14 ];
int[] b = a[1 .. 3];
assert(overlap(a, b) == [ 11, 12 ]);
b = b.dup;
// overlap disappears even though the content is the same
assert(overlap(a, b).empty);
----
*/
T[] overlap(T)(T[] r1, T[] r2) @trusted pure nothrow
{
    static T* max(T* a, T* b) nothrow { return a > b ? a : b; }
    static T* min(T* a, T* b) nothrow { return a < b ? a : b; }
    auto b = max(r1.ptr, r2.ptr);
    auto e = min(r1.ptr + r1.length, r2.ptr + r2.length);
    return b < e ? b[0 .. e - b] : null;
}

unittest
{
    int[] a = [ 10, 11, 12, 13, 14 ];
    int[] b = a[1 .. 3];
    a[1] = 100;
    assert(overlap(a, b) == [ 100, 12 ]);

    assert(overlap(a, a[0 .. 2]) is a[0 .. 2]);
    assert(overlap(a, a[3 .. 5]) is a[3 .. 5]);
    assert(overlap(a[0 .. 2], a) is a[0 .. 2]);
    assert(overlap(a[3 .. 5], a) is a[3 .. 5]);

    assert(overlap(a, b.dup).empty);
}

/+
Commented out until the insert which is scheduled for deprecation is removed.
I'd love to just remove it in favor of insertInPlace, but then code would then
use this version of insert and silently break. So, it's here so that it can
be used once insert has not only been deprecated but removed, but until then,
it's commented out.

/++
    Creates a new array which is a copy of $(D array) with $(D stuff) (which
    must be an input range or a single item) inserted at position $(D pos).

    Examples:
--------------------
int[] a = [ 1, 2, 3, 4 ];
auto b = a.insert(2, [ 1, 2 ]);
assert(a == [ 1, 2, 3, 4 ]);
assert(b == [ 1, 2, 1, 2, 3, 4 ]);
--------------------
 +/
T[] insert(T, Range)(T[] array, size_t pos, Range stuff)
    if(isInputRange!Range &&
       (is(ElementType!Range : T) ||
        isSomeString!(T[]) && is(ElementType!Range : dchar)))
{
    static if(hasLength!Range && is(ElementEncodingType!Range : T))
    {
        auto retval = new Unqual!(T)[](array.length + stuff.length);
        retval[0 .. pos] = array[0 .. pos];
        copy(stuff, retval[pos .. pos + stuff.length]);
        retval[pos + stuff.length .. $] = array[pos .. $];
        return cast(T[])retval;
    }
    else
    {
        auto app = appender!(T[])();
        app.put(array[0 .. pos]);
        app.put(stuff);
        app.put(array[pos .. $]);
        return app.data;
    }
}

/++ Ditto +/
T[] insert(T)(T[] array, size_t pos, T stuff)
{
    auto retval = new T[](array.length + 1);
    retval[0 .. pos] = array[0 .. pos];
    retval[pos] = stuff;
    retval[pos + 1 .. $] = array[pos .. $];
    return retval;
}

//Verify Example.
unittest
{
    int[] a = [ 1, 2, 3, 4 ];
    auto b = a.insert(2, [ 1, 2 ]);
    assert(a == [ 1, 2, 3, 4 ]);
    assert(b == [ 1, 2, 1, 2, 3, 4 ]);
}

unittest
{
    auto a = [1, 2, 3, 4];
    assert(a.insert(0, [6, 7]) == [6, 7, 1, 2, 3, 4]);
    assert(a.insert(2, [6, 7]) == [1, 2, 6, 7, 3, 4]);
    assert(a.insert(a.length, [6, 7]) == [1, 2, 3, 4, 6, 7]);

    assert(a.insert(0, filter!"true"([6, 7])) == [6, 7, 1, 2, 3, 4]);
    assert(a.insert(2, filter!"true"([6, 7])) == [1, 2, 6, 7, 3, 4]);
    assert(a.insert(a.length, filter!"true"([6, 7])) == [1, 2, 3, 4, 6, 7]);

    assert(a.insert(0, 22) == [22, 1, 2, 3, 4]);
    assert(a.insert(2, 22) == [1, 2, 22, 3, 4]);
    assert(a.insert(a.length, 22) == [1, 2, 3, 4, 22]);
    assert(a == [1, 2, 3, 4]);

    auto testStr(T, U)(string file = __FILE__, size_t line = __LINE__)
    {

        auto l = to!T("hello");
        auto r = to!U(" world");

        enforce(insert(l, 0, r) == " worldhello",
                new AssertError("testStr failure 1", file, line));
        enforce(insert(l, 3, r) == "hel worldlo",
                new AssertError("testStr failure 2", file, line));
        enforce(insert(l, l.length, r) == "hello world",
                new AssertError("testStr failure 3", file, line));
        enforce(insert(l, 0, filter!"true"(r)) == " worldhello",
                new AssertError("testStr failure 4", file, line));
        enforce(insert(l, 3, filter!"true"(r)) == "hel worldlo",
                new AssertError("testStr failure 5", file, line));
        enforce(insert(l, l.length, filter!"true"(r)) == "hello world",
                new AssertError("testStr failure 6", file, line));
    }

    testStr!(string, string)();
    testStr!(string, wstring)();
    testStr!(string, dstring)();
    testStr!(wstring, string)();
    testStr!(wstring, wstring)();
    testStr!(wstring, dstring)();
    testStr!(dstring, string)();
    testStr!(dstring, wstring)();
    testStr!(dstring, dstring)();
}
+/

/++
    Inserts $(D stuff) (which must be an input range or any number of
    implicitly convertible items) in $(D array) at position $(D pos).

Example:
---
int[] a = [ 1, 2, 3, 4 ];
a.insertInPlace(2, [ 1, 2 ]);
assert(a == [ 1, 2, 1, 2, 3, 4 ]);
a.insertInPlace(3, 10u, 11);
assert(a == [ 1, 2, 1, 10, 11, 2, 3, 4]);
---
 +/
void insertInPlace(T, Range)(ref T[] array, size_t pos, Range stuff)
    if(isInputRange!Range &&
       (is(ElementType!Range : T) ||
        isSomeString!(T[]) && is(ElementType!Range : dchar)))
{
    insertInPlaceImpl(array, pos, stuff);
}

/++ Ditto +/
void insertInPlace(T, U...)(ref T[] array, size_t pos, U stuff)
    if(isSomeString!(T[]) && allSatisfy!(isCharOrString, U))
{
    dchar[staticConvertible!(dchar, U)] stackSpace = void;
    auto range = chain(makeRangeTuple(stackSpace[], stuff).expand);
    insertInPlaceImpl(array, pos, range);
}

/++ Ditto +/
void insertInPlace(T, U...)(ref T[] array, size_t pos, U stuff)
    if(!isSomeString!(T[]) && allSatisfy!(isInputRangeOrConvertible!T, U))
{
    T[staticConvertible!(T, U)] stackSpace = void;
    auto range = chain(makeRangeTuple(stackSpace[], stuff).expand);
    insertInPlaceImpl(array, pos, range);
}

// returns number of consecutive elements at front of U that are convertible to E
private template staticFrontConvertible(E, U...)
{
    static if(U.length == 0)
        enum staticFrontConvertible = 0;
    else static if(isImplicitlyConvertible!(U[0],E))
        enum staticFrontConvertible = 1 + staticFrontConvertible!(E, U[1..$]);
    else
        enum staticFrontConvertible = 0;
}

// returns total number of elements in U that are convertible to E
private template staticConvertible(E, U...)
{
    static if (U.length == 0)
        enum staticConvertible = 0;
    else static if(isImplicitlyConvertible!(U[0], E))
        enum staticConvertible = 1 + staticConvertible!(E, U[1..$]);
    else
        enum staticConvertible = staticConvertible!(E, U[1..$]);
}

private template isCharOrString(T)
{
    enum isCharOrString = isSomeString!T || isSomeChar!T;
}

private template isInputRangeOrConvertible(E)
{
    template isInputRangeOrConvertible(R)
    {
        enum isInputRangeOrConvertible =
            (isInputRange!R && is(ElementType!R : E))  || is(R : E);
    }
}

//packs individual convertible elements into provided slack array,
//and chains them with the rest into a tuple
private auto makeRangeTuple(E, U...)(E[] place, U stuff)
    if(U.length > 0 && is(U[0] : E) )
{
    enum toPack = staticFrontConvertible!(E, U);
    foreach(i, v; stuff[0..toPack])
        emplace!E(&place[i], v);
    assert(place.length >= toPack);
    static if(U.length != staticFrontConvertible!(E,U))
        return tuple(place[0..toPack],
                makeRangeTuple(place[toPack..$], stuff[toPack..$]).expand);
    else
        return tuple(place[0..toPack]);
}
//ditto
private auto makeRangeTuple(E, U...)(E[] place, U stuff)
    if(U.length > 0 && isInputRange!(U[0]) && is(ElementType!(U[0]) : E))
{
    static if(U.length == 1)
        return tuple(stuff[0]);
    else
        return tuple(stuff[0],makeRangeTuple(place, stuff[1..$]).expand);
}


private void insertInPlaceImpl(T, Range)(ref T[] array, size_t pos, Range stuff)
    if(isInputRange!Range &&
       (is(ElementType!Range : T) ||
        isSomeString!(T[]) && is(ElementType!Range : dchar)))
{
    static if(hasLength!Range &&
              is(ElementEncodingType!Range : T) &&
              !is(T == const T) &&
              !is(T == immutable T))
    {
        immutable
            delta = stuff.length,
            oldLength = array.length,
            newLength = oldLength + delta;

        // Reallocate the array to make space for new content
        array = (cast(T*) core.memory.GC.realloc(array.ptr,
                        newLength * array[0].sizeof))[0 .. newLength];
        assert(array.length == newLength);

        // Move data in pos .. pos + stuff.length to the end of the array
        foreach_reverse (i; pos .. oldLength)
        {
            // This will be guaranteed to not throw
            move(array[i], array[i + delta]);
        }

        // Copy stuff into array
        copy(stuff, array[pos .. pos + stuff.length]);
    }
    else
    {
        auto app = appender!(T[])();
        app.put(array[0 .. pos]);
        app.put(stuff);
        app.put(array[pos .. $]);
        array = app.data;
    }
}


//Verify Example.
unittest
{
    int[] a = [ 1, 2, 3, 4 ];
    a.insertInPlace(2, [ 1, 2 ]);
    assert(a == [ 1, 2, 1, 2, 3, 4 ]);
    a.insertInPlace(3, 10u, 11);
    assert(a == [ 1, 2, 1, 10, 11, 2, 3, 4]);
}

unittest
{
    bool test(T, U, V)(T orig, size_t pos, U toInsert, V result,
               string file = __FILE__, size_t line = __LINE__)
    {
        {
            static if(is(T == typeof(T.dup)))
                auto a = orig.dup;
            else
                auto a = orig.idup;

            a.insertInPlace(pos, toInsert);
            if(!std.algorithm.equal(a, result))
                return false;
        }

        static if(isInputRange!U)
        {
            orig.insertInPlace(pos, filter!"true"(toInsert));
            return std.algorithm.equal(orig, result);
        }
        else
            return true;
    }


    assert(test([1, 2, 3, 4], 0, [6, 7], [6, 7, 1, 2, 3, 4]));
    assert(test([1, 2, 3, 4], 2, [8, 9], [1, 2, 8, 9, 3, 4]));
    assert(test([1, 2, 3, 4], 4, [10, 11], [1, 2, 3, 4, 10, 11]));

    assert(test([1, 2, 3, 4], 0, 22, [22, 1, 2, 3, 4]));
    assert(test([1, 2, 3, 4], 2, 23, [1, 2, 23, 3, 4]));
    assert(test([1, 2, 3, 4], 4, 24, [1, 2, 3, 4, 24]));

    auto testStr(T, U)(string file = __FILE__, size_t line = __LINE__)
    {

        auto l = to!T("hello");
        auto r = to!U(" world");

        enforce(test(l, 0, r, " worldhello"),
                new AssertError("testStr failure 1", file, line));
        enforce(test(l, 3, r, "hel worldlo"),
                new AssertError("testStr failure 2", file, line));
        enforce(test(l, l.length, r, "hello world"),
                new AssertError("testStr failure 3", file, line));
    }

    testStr!(string, string)();
    testStr!(string, wstring)();
    testStr!(string, dstring)();
    testStr!(wstring, string)();
    testStr!(wstring, wstring)();
    testStr!(wstring, dstring)();
    testStr!(dstring, string)();
    testStr!(dstring, wstring)();
    testStr!(dstring, dstring)();

    // variadic version
    bool testVar(T, U...)(T orig, size_t pos, U args)
    {
        static if(is(T == typeof(T.dup)))
            auto a = orig.dup;
        else
            auto a = orig.idup;
        auto result = args[$-1];

        a.insertInPlace(pos, args[0..$-1]);
        if(!std.algorithm.equal(a, result))
            return false;
        return true;
    }
    assert(testVar([1, 2, 3, 4], 0, 6, 7u, [6, 7, 1, 2, 3, 4]));
    assert(testVar([1L, 2, 3, 4], 2, 8, 9L, [1, 2, 8, 9, 3, 4]));
    assert(testVar([1L, 2, 3, 4], 4, 10L, 11, [1, 2, 3, 4, 10, 11]));
    assert(testVar([1L, 2, 3, 4], 4, [10, 11], 40L, 42L,
                    [1, 2, 3, 4, 10, 11, 40, 42]));
    assert(testVar([1L, 2, 3, 4], 4, 10, 11, [40L, 42],
                    [1, 2, 3, 4, 10, 11, 40, 42]));
    assert(testVar("t".idup, 1, 'e', 's', 't', "test"));
    assert(testVar("!!"w.idup, 1, "\u00e9ll\u00f4", 'x', "TTT"w, 'y',
                    "!\u00e9ll\u00f4xTTTy!"));
    assert(testVar("flipflop"d.idup, 4, '_',
                    "xyz"w, '\U00010143', '_', "abc"d, "__",
                    "flip_xyz\U00010143_abc__flop"));
}

/++
    $(RED Scheduled for deprecation. Use $(XREF array, insertInPlace) instead.)

    Same as $(XREF array, insertInPlace).
  +/
void insert(T, Range)(ref T[] array, size_t pos, Range stuff)
if (isInputRange!Range && is(ElementEncodingType!Range : T))
{
    pragma(msg, "std.array.insert has been scheduled for deprecation. " ~
                "Use insertInPlace instead.");
    insertInPlace(array, pos, stuff);
}

/// Ditto
void insert(T)(ref T[] array, size_t pos, T stuff)
{
    pragma(msg, "std.array.insert has been scheduled for deprecation. " ~
                "Use insertInPlace instead.");
    insertInPlace(array, pos, stuff);
}

/++
    Returns whether the $(D front)s of $(D lhs) and $(D rhs) both refer to the
    same place in memory, making one of the arrays a slice of the other which
    starts at index $(D 0).
  +/
pure bool sameHead(T)(in T[] lhs, in T[] rhs)
{
    return lhs.ptr == rhs.ptr;
}

/********************************************
Returns an array that consists of $(D s) (which must be an input
range) repeated $(D n) times. This function allocates, fills, and
returns a new array. For a lazy version, refer to $(XREF range, repeat).
 */
S replicate(S)(S s, size_t n) if (isDynamicArray!S)
{
    // Optimization for return join(std.range.repeat(s, n));
    if (n == 0)
        return S.init;
    if (n == 1)
        return s;
    auto r = new Unqual!(typeof(s[0]))[n * s.length];
    if (s.length == 1)
        r[] = s[0];
    else
    {
        immutable len = s.length, nlen = n * len;
        for (size_t i = 0; i < nlen; i += len)
        {
            r[i .. i + len] = s[];
        }
    }
    return cast(S) r;
}

ElementType!S[] replicate(S)(S s, size_t n)
if (isInputRange!S && !isDynamicArray!S)
{
    return join(std.range.repeat(s, n));
}

unittest
{
    debug(string) printf("array.replicate.unittest\n");

    foreach (S; TypeTuple!(string, wstring, dstring, char[], wchar[], dchar[]))
    {
        S s;

        assert(replicate(to!S("1234"), 0) is null);
        assert(replicate(to!S("1234"), 1) == "1234");
        assert(replicate(to!S("1234"), 2) == "12341234");
        assert(replicate(to!S("1"), 4) == "1111");
        assert(replicate(cast(S) null, 4) is null);
    }
}

/**************************************
Split the string $(D s) into an array of words, using whitespace as
delimiter. Runs of whitespace are merged together (no empty words are produced).
 */
S[] split(S)(S s) if (isSomeString!S)
{
    size_t istart;
    bool inword = false;
    S[] result;

    foreach (i; 0 .. s.length)
    {
        switch (s[i])
        {
        case ' ': case '\t': case '\f': case '\r': case '\n': case '\v':
            if (inword)
            {
                result ~= s[istart .. i];
                inword = false;
            }
            break;
        default:
            if (!inword)
            {
                istart = i;
                inword = true;
            }
            break;
        }
    }
    if (inword)
        result ~= s[istart .. $];
    return result;
}

unittest
{
    foreach (S; TypeTuple!(string, wstring, dstring))
    {
        debug(string) printf("string.split1\n");
        S s = " \t\npeter paul\tjerry \n";
        assert(equal(split(s), [ to!S("peter"), to!S("paul"), to!S("jerry") ]));
    }
}

/**
Splits a string by whitespace.

Example:

----
auto a = " a     bcd   ef gh ";
assert(equal(splitter(a), ["", "a", "bcd", "ef", "gh"][]));
----
 */
auto splitter(String)(String s) if (isSomeString!String)
{
    return std.algorithm.splitter!(std.uni.isWhite)(s);
}

unittest
{
    auto a = " a     bcd   ef gh ";
    assert(equal(splitter(a), ["", "a", "bcd", "ef", "gh"][]));
    a = "";
    assert(splitter(a).empty);
}

/**************************************
 * Splits $(D s) into an array, using $(D delim) as the delimiter.
 */
Unqual!(S1)[] split(S1, S2)(S1 s, S2 delim)
if (isForwardRange!(Unqual!S1) && isForwardRange!S2)
{
    Unqual!S1 us = s;
    auto app = appender!(Unqual!(S1)[])();
    foreach (word; std.algorithm.splitter(us, delim))
    {
        app.put(word);
    }
    return app.data;
}

unittest
{
    debug(std_array) printf("array.split\n");
    foreach (S; TypeTuple!(string, wstring, dstring,
                    immutable(string), immutable(wstring), immutable(dstring),
                    char[], wchar[], dchar[],
                    const(char)[], const(wchar)[], const(dchar)[]))
    {
        S s = to!S(",peter,paul,jerry,");
        int i;

        auto words = split(s, ",");
        assert(words.length == 5, text(words.length));
        i = cmp(words[0], "");
        assert(i == 0);
        i = cmp(words[1], "peter");
        assert(i == 0);
        i = cmp(words[2], "paul");
        assert(i == 0);
        i = cmp(words[3], "jerry");
        assert(i == 0);
        i = cmp(words[4], "");
        assert(i == 0);

        auto s1 = s[0 .. s.length - 1];   // lop off trailing ','
        words = split(s1, ",");
        assert(words.length == 4);
        i = cmp(words[3], "jerry");
        assert(i == 0);

        auto s2 = s1[1 .. s1.length];   // lop off leading ','
        words = split(s2, ",");
        assert(words.length == 3);
        i = cmp(words[0], "peter");
        assert(i == 0);

        auto s3 = to!S(",,peter,,paul,,jerry,,");

        words = split(s3, ",,");
        //printf("words.length = %d\n", words.length);
        assert(words.length == 5);
        i = cmp(words[0], "");
        assert(i == 0);
        i = cmp(words[1], "peter");
        assert(i == 0);
        i = cmp(words[2], "paul");
        assert(i == 0);
        i = cmp(words[3], "jerry");
        assert(i == 0);
        i = cmp(words[4], "");
        assert(i == 0);

        auto s4 = s3[0 .. s3.length - 2];    // lop off trailing ',,'
        words = split(s4, ",,");
        assert(words.length == 4);
        i = cmp(words[3], "jerry");
        assert(i == 0);

        auto s5 = s4[2 .. s4.length];    // lop off leading ',,'
        words = split(s5, ",,");
        assert(words.length == 3);
        i = cmp(words[0], "peter");
        assert(i == 0);
    }
}

/********************************************
 * Concatenate all the ranges in $(D ror) together into one array;
 * use $(D sep) as the separator if present, otherwise none.
 */
ElementEncodingType!(ElementType!RoR)[]
join(RoR, R)(RoR ror, R sep)
if (isInputRange!RoR && isInputRange!(ElementType!RoR) && isForwardRange!R)
{
    if (ror.empty) return typeof(return).init;
    auto iter = joiner(ror, sep);
    static if (isForwardRange!RoR && hasLength!RoR
            && (hasLength!(ElementType!RoR) || isSomeString!(ElementType!RoR))
            && hasLength!R)
    {
        immutable resultLen = reduce!"a + b.length"(cast(size_t) 0, ror.save)
            + sep.length * (ror.length - 1);
        auto result = new ElementEncodingType!(ElementType!RoR)[resultLen];
        copy(iter, result);
        return result;
    }
    else
    {
        return copy(iter, appender!(typeof(return))).data;
    }
}

/// Ditto
ElementEncodingType!(ElementType!RoR)[] join(RoR)(RoR ror)
if (isInputRange!RoR && isInputRange!(ElementType!RoR))
{
    auto iter = joiner(ror);
    static if (hasLength!RoR && hasLength!(ElementType!RoR))
    {
        immutable resultLen = reduce!"a + b.length"(cast(size_t) 0, ror.save);
        auto result = new Unqual!(ElementEncodingType!(ElementType!RoR))[resultLen];
        copy(iter, result);
        return cast(typeof(return)) result;
    }
    else
    {
        return copy(iter, appender!(typeof(return))).data;
    }
}

unittest
{
    debug(std_array) printf("array.join.unittest\n");

    string word1 = "peter";
    string word2 = "paul";
    string word3 = "jerry";
    string[3] words;
    string r;
    int i;

    words[0] = word1;
    words[1] = word2;
    words[2] = word3;
    r = join(words[], ",");
    i = cmp(r, "peter,paul,jerry");
    assert(i == 0, text(i));

    assert(join([[1, 2], [41, 42]], [5, 6]) == [1, 2, 5, 6, 41, 42]);
    assert(join([[1, 2], [41, 42]]) == [1, 2, 41, 42]);
}

/++
    Replace occurrences of $(D from) with $(D to) in $(D subject). Returns a new
    array without changing the contents of $(D subject).
 +/
R1 replace(R1, R2, R3)(R1 subject, R2 from, R3 to)
if (isDynamicArray!R1 && isForwardRange!R2 && isForwardRange!R3
        && (hasLength!R3 || isSomeString!R3))
{
    if (from.empty) return subject;
    auto app = appender!R1();

    for (;;)
    {
        auto balance = std.algorithm.find(subject, from.save);
        if (balance.empty)
        {
            if (app.data.empty) return subject;
            app.put(subject);
            break;
        }
        app.put(subject[0 .. subject.length - balance.length]);
        app.put(to.save);
        subject = balance[from.length .. $];
    }

    return app.data;
}

unittest
{
    debug(string) printf("array.replace.unittest\n");

    alias TypeTuple!(string, wstring, dstring, char[], wchar[], dchar[])
        TestTypes;

    foreach (S; TestTypes)
    {
        auto s = to!S("This is a foo foo list");
        auto from = to!S("foo");
        auto into = to!S("silly");
        S r;
        int i;

        r = replace(s, from, into);
        i = cmp(r, "This is a silly silly list");
        assert(i == 0);

        r = replace(s, to!S(""), into);
        i = cmp(r, "This is a foo foo list");
        assert(i == 0);

        assert(replace(r, to!S("won't find this"), to!S("whatever")) is r);
    }
}

/+
Commented out until the replace which is scheduled for deprecation is removed.
I'd love to just remove it in favor of replaceInPlace, but then code would then
use this version of replaceInPlace and silently break. So, it's here so that it
can be used once replace has not only been deprecated but removed, but
until then, it's commented out.

/++
    Replaces elements from $(D array) with indices ranging from $(D from)
    (inclusive) to $(D to) (exclusive) with the range $(D stuff). Returns a new
    array without changing the contents of $(D subject).

Examples:
--------------------
auto a = [ 1, 2, 3, 4 ];
auto b = a.replace(1, 3, [ 9, 9, 9 ]);
assert(a == [ 1, 2, 3, 4 ]);
assert(b == [ 1, 9, 9, 9, 4 ]);
--------------------
 +/
T[] replace(T, Range)(T[] subject, size_t from, size_t to, Range stuff)
    if(isInputRange!Range &&
       (is(ElementType!Range : T) ||
        isSomeString!(T[]) && is(ElementType!Range : dchar)))
{
    static if(hasLength!Range && is(ElementEncodingType!Range : T))
    {
        assert(from <= to);
        immutable sliceLen = to - from;
        auto retval = new Unqual!(T)[](subject.length - sliceLen + stuff.length);
        retval[0 .. from] = subject[0 .. from];

        if(!stuff.empty)
            copy(stuff, retval[from .. from + stuff.length]);

        retval[from + stuff.length .. $] = subject[to .. $];
        return cast(T[])retval;
    }
    else
    {
        auto app = appender!(T[])();
        app.put(subject[0 .. from]);
        app.put(stuff);
        app.put(subject[to .. $]);
        return app.data;
    }
}

//Verify Examples.
unittest
{
    auto a = [ 1, 2, 3, 4 ];
    auto b = a.replace(1, 3, [ 9, 9, 9 ]);
    assert(a == [ 1, 2, 3, 4 ]);
    assert(b == [ 1, 9, 9, 9, 4 ]);
}

unittest
{
    auto a = [ 1, 2, 3, 4 ];
    assert(replace(a, 0, 0, [5, 6, 7]) == [5, 6, 7, 1, 2, 3, 4]);
    assert(replace(a, 0, 2, cast(int[])[]) == [3, 4]);
    assert(replace(a, 0, 4, [5, 6, 7]) == [5, 6, 7]);
    assert(replace(a, 0, 2, [5, 6, 7]) == [5, 6, 7, 3, 4]);
    assert(replace(a, 2, 4, [5, 6, 7]) == [1, 2, 5, 6, 7]);

    assert(replace(a, 0, 0, filter!"true"([5, 6, 7])) == [5, 6, 7, 1, 2, 3, 4]);
    assert(replace(a, 0, 2, filter!"true"(cast(int[])[])) == [3, 4]);
    assert(replace(a, 0, 4, filter!"true"([5, 6, 7])) == [5, 6, 7]);
    assert(replace(a, 0, 2, filter!"true"([5, 6, 7])) == [5, 6, 7, 3, 4]);
    assert(replace(a, 2, 4, filter!"true"([5, 6, 7])) == [1, 2, 5, 6, 7]);
    assert(a == [ 1, 2, 3, 4 ]);

    auto testStr(T, U)(string file = __FILE__, size_t line = __LINE__)
    {

        auto l = to!T("hello");
        auto r = to!U(" world");

        enforce(replace(l, 0, 0, r) == " worldhello",
                new AssertError("testStr failure 1", file, line));
        enforce(replace(l, 0, 3, r) == " worldlo",
                new AssertError("testStr failure 2", file, line));
        enforce(replace(l, 3, l.length, r) == "hel world",
                new AssertError("testStr failure 3", file, line));
        enforce(replace(l, 0, l.length, r) == " world",
                new AssertError("testStr failure 4", file, line));
        enforce(replace(l, l.length, l.length, r) == "hello world",
                new AssertError("testStr failure 5", file, line));
    }

    testStr!(string, string)();
    testStr!(string, wstring)();
    testStr!(string, dstring)();
    testStr!(wstring, string)();
    testStr!(wstring, wstring)();
    testStr!(wstring, dstring)();
    testStr!(dstring, string)();
    testStr!(dstring, wstring)();
    testStr!(dstring, dstring)();
}
+/

/++
    Replaces elements from $(D array) with indices ranging from $(D from)
    (inclusive) to $(D to) (exclusive) with the range $(D stuff). Expands or
    shrinks the array as needed.

Example:
---
int[] a = [ 1, 2, 3, 4 ];
a.replaceInPlace(1, 3, [ 9, 9, 9 ]);
assert(a == [ 1, 9, 9, 9, 4 ]);
---
 +/
void replaceInPlace(T, Range)(ref T[] array, size_t from, size_t to, Range stuff)
    if(isDynamicArray!Range &&
       is(ElementEncodingType!Range : T) &&
       !is(T == const T) &&
       !is(T == immutable T))
{
    if (overlap(array, stuff))
    {
        // use slower/conservative method
        array = array[0 .. from] ~ stuff ~ array[to .. $];
    }
    else if (stuff.length <= to - from)
    {
        // replacement reduces length
        // BUG 2128
        //immutable stuffEnd = from + stuff.length;
        auto stuffEnd = from + stuff.length;
        array[from .. stuffEnd] = stuff;
        array = remove(array, tuple(stuffEnd, to));
    }
    else
    {
        // replacement increases length
        // @@@TODO@@@: optimize this
        immutable replaceLen = to - from;
        array[from .. to] = stuff[0 .. replaceLen];
        insertInPlace(array, to, stuff[replaceLen .. $]);
    }
}

void replaceInPlace(T, Range)(ref T[] array, size_t from, size_t to, Range stuff)
    if(isInputRange!Range &&
       ((!isDynamicArray!Range && is(ElementType!Range : T)) ||
        (isDynamicArray!Range && is(ElementType!Range : T) &&
             (is(T == const T) || is(T == immutable T))) ||
        isSomeString!(T[]) && is(ElementType!Range : dchar)))
{
    auto app = appender!(T[])();
    app.put(array[0 .. from]);
    app.put(stuff);
    app.put(array[to .. $]);
    array = app.data;

    //This simplified version can be used once the old replace has been removed
    //and the new one uncommented out.
    //array = replace(array, from, to stuff);
}

//Verify Examples.
unittest
{
    int[] a = [1, 4, 5];
    replaceInPlace(a, 1u, 2u, [2, 3, 4]);
    assert(a == [1, 2, 3, 4, 5]);
    replaceInPlace(a, 1u, 2u, cast(int[])[]);
    assert(a == [1, 3, 4, 5]);
}

unittest
{
    bool test(T, U, V)(T orig, size_t from, size_t to, U toReplace, V result,
               string file = __FILE__, size_t line = __LINE__)
    {
        {
            static if(is(T == typeof(T.dup)))
                auto a = orig.dup;
            else
                auto a = orig.idup;

            a.replaceInPlace(from, to, toReplace);
            if(!std.algorithm.equal(a, result))
                return false;
        }

        static if(isInputRange!U)
        {
            orig.replaceInPlace(from, to, filter!"true"(toReplace));
            return std.algorithm.equal(orig, result);
        }
        else
            return true;
    }

    assert(test([1, 2, 3, 4], 0, 0, [5, 6, 7], [5, 6, 7, 1, 2, 3, 4]));
    assert(test([1, 2, 3, 4], 0, 2, cast(int[])[], [3, 4]));
    assert(test([1, 2, 3, 4], 0, 4, [5, 6, 7], [5, 6, 7]));
    assert(test([1, 2, 3, 4], 0, 2, [5, 6, 7], [5, 6, 7, 3, 4]));
    assert(test([1, 2, 3, 4], 2, 4, [5, 6, 7], [1, 2, 5, 6, 7]));

    assert(test([1, 2, 3, 4], 0, 0, filter!"true"([5, 6, 7]), [5, 6, 7, 1, 2, 3, 4]));
    assert(test([1, 2, 3, 4], 0, 2, filter!"true"(cast(int[])[]), [3, 4]));
    assert(test([1, 2, 3, 4], 0, 4, filter!"true"([5, 6, 7]), [5, 6, 7]));
    assert(test([1, 2, 3, 4], 0, 2, filter!"true"([5, 6, 7]), [5, 6, 7, 3, 4]));
    assert(test([1, 2, 3, 4], 2, 4, filter!"true"([5, 6, 7]), [1, 2, 5, 6, 7]));

    auto testStr(T, U)(string file = __FILE__, size_t line = __LINE__)
    {

        auto l = to!T("hello");
        auto r = to!U(" world");

        enforce(test(l, 0, 0, r, " worldhello"),
                new AssertError("testStr failure 1", file, line));
        enforce(test(l, 0, 3, r, " worldlo"),
                new AssertError("testStr failure 2", file, line));
        enforce(test(l, 3, l.length, r, "hel world"),
                new AssertError("testStr failure 3", file, line));
        enforce(test(l, 0, l.length, r, " world"),
                new AssertError("testStr failure 4", file, line));
        enforce(test(l, l.length, l.length, r, "hello world"),
                new AssertError("testStr failure 5", file, line));
    }

    testStr!(string, string)();
    testStr!(string, wstring)();
    testStr!(string, dstring)();
    testStr!(wstring, string)();
    testStr!(wstring, wstring)();
    testStr!(wstring, dstring)();
    testStr!(dstring, string)();
    testStr!(dstring, wstring)();
    testStr!(dstring, dstring)();
}

/++
    $(RED Scheduled for deprecation. Use $(XREF array, replaceInPlace) instead.)

    Same as $(XREF array, replaceInPlace).
  +/
void replace(T, Range)(ref T[] array, size_t from, size_t to, Range stuff)
if (isDynamicArray!Range && is(ElementType!Range : T))
{
    pragma(msg, "std.array.replace(T, Range)(ref T[] array, size_t from, " ~
                "size_t to, Range stuff) has been scheduled for deprecation. " ~
                "Use replaceInPlace instead.");
    replaceInPlace(array, from, to, stuff);
}

/++
    Replaces the first occurrence of $(D from) with $(D to) in $(D a). Returns a
    new array without changing the contents of $(D subject).
 +/
R1 replaceFirst(R1, R2, R3)(R1 subject, R2 from, R3 to)
if (isDynamicArray!R1 && isForwardRange!R2 && isInputRange!R3)
{
    if (from.empty) return subject;
    auto balance = std.algorithm.find(subject, from.save);
    if (balance.empty) return subject;
    auto app = appender!R1();
    app.put(subject[0 .. subject.length - balance.length]);
    app.put(to.save);
    subject = balance[from.length .. $];

    return app.data;
}

unittest
{
    debug(string) printf("array.replaceFirst.unittest\n");

    alias TypeTuple!(string, wstring, dstring, char[], wchar[], dchar[])
        TestTypes;

    foreach (S; TestTypes)
    {
        auto s = to!S("This is a foo foo list");
        auto from = to!S("foo");
        auto into = to!S("silly");
        S r;
        int i;

        r = replace(s, from, into);
        i = cmp(r, "This is a silly silly list");
        assert(i == 0);

        r = replace(s, to!S(""), into);
        i = cmp(r, "This is a foo foo list");
        assert(i == 0);

        assert(replace(r, to!S("won't find this"), to!S("whatever")) is r);
    }
}

/++
    Returns an array that is $(D s) with $(D slice) replaced by
    $(D replacement[]).
 +/
T[] replaceSlice(T)(T[] s, in T[] slice, in T[] replacement)
in
{
    // Verify that slice[] really is a slice of s[]
    assert(overlap(s, slice) is slice);
}
body
{
    auto result = new Unqual!(typeof(s[0]))[
        s.length - slice.length + replacement.length];
    immutable so = slice.ptr - s.ptr;
    result[0 .. so] = s[0 .. so];
    result[so .. so + replacement.length] = replacement;
    result[so + replacement.length .. result.length] =
        s[so + slice.length .. s.length];

    return cast(T[]) result;
}

unittest
{
    debug(std_array) printf("array.replaceSlice.unittest\n");

    string s = "hello";
    string slice = s[2 .. 4];

    auto r = replaceSlice(s, slice, "bar");
    int i;
    i = cmp(r, "hebaro");
    assert(i == 0);
}

/**
Implements an output range that appends data to an array. This is
recommended over $(D a ~= data) when appending many elements because it is more
efficient.

Example:
----
auto app = appender!string();
string b = "abcdefg";
foreach (char c; b) app.put(c);
assert(app.data == "abcdefg");

int[] a = [ 1, 2 ];
auto app2 = appender(a);
app2.put(3);
app2.put([ 4, 5, 6 ]);
assert(app2.data == [ 1, 2, 3, 4, 5, 6 ]);
----
 */
struct Appender(A : T[], T)
{
    private struct Data
    {
        size_t capacity;
        Unqual!(T)[] arr;
    }

    private Data* _data;

/**
Construct an appender with a given array.  Note that this does not copy the
data.  If the array has a larger capacity as determined by arr.capacity,
it will be used by the appender.  After initializing an appender on an array,
appending to the original array will reallocate.
*/
    this(T[] arr)
    {
        // initialize to a given array.
        _data = new Data;
        _data.arr = cast(Unqual!(T)[])arr;

        // We want to use up as much of the block the array is in as possible.
        // if we consume all the block that we can, then array appending is
        // safe WRT built-in append, and we can use the entire block.
        auto cap = arr.capacity;
        if(cap > arr.length)
            arr.length = cap;
        // we assume no reallocation occurred
        assert(arr.ptr is _data.arr.ptr);
        _data.capacity = arr.length;
    }

/**
Reserve at least newCapacity elements for appending.  Note that more elements
may be reserved than requested.  If newCapacity < capacity, then nothing is
done.
*/
    void reserve(size_t newCapacity)
    {
        if(!_data)
            _data = new Data;
        if(_data.capacity < newCapacity)
        {
            // need to increase capacity
            immutable len = _data.arr.length;
            immutable growsize = (newCapacity - len) * T.sizeof;
            auto u = GC.extend(_data.arr.ptr, growsize, growsize);
            if(u)
            {
                // extend worked, update the capacity
                _data.capacity = u / T.sizeof;
            }
            else
            {
                // didn't work, must reallocate
                auto bi = GC.qalloc(newCapacity * T.sizeof,
                        (typeid(T[]).next.flags & 1) ? 0 : GC.BlkAttr.NO_SCAN);
                _data.capacity = bi.size / T.sizeof;
                if(len)
                    memcpy(bi.base, _data.arr.ptr, len * T.sizeof);
                _data.arr = (cast(Unqual!(T)*)bi.base)[0..len];
                // leave the old data, for safety reasons
            }
        }
    }

/**
Returns the capacity of the array (the maximum number of elements the
managed array can accommodate before triggering a reallocation).  If any
appending will reallocate, $(D capacity) returns $(D 0).
 */
    @property size_t capacity()
    {
        return _data ? _data.capacity : 0;
    }

/**
Returns the managed array.
 */
    @property T[] data()
    {
        return cast(typeof(return))(_data ? _data.arr : null);
    }

    // ensure we can add nelems elements, resizing as necessary
    private void ensureAddable(size_t nelems)
    {
        if(!_data)
            _data = new Data;
        immutable len = _data.arr.length;
        immutable reqlen = len + nelems;
        if (reqlen > _data.capacity)
        {
            // Time to reallocate.
            // We need to almost duplicate what's in druntime, except we
            // have better access to the capacity field.
            auto newlen = newCapacity(reqlen);
            // first, try extending the current block
            auto u = GC.extend(_data.arr.ptr, nelems * T.sizeof, (newlen - len) * T.sizeof);
            if(u)
            {
                // extend worked, update the capacity
                _data.capacity = u / T.sizeof;
            }
            else
            {
                // didn't work, must reallocate
                auto bi = GC.qalloc(newlen * T.sizeof,
                        (typeid(T[]).next.flags & 1) ? 0 : GC.BlkAttr.NO_SCAN);
                _data.capacity = bi.size / T.sizeof;
                if(len)
                    memcpy(bi.base, _data.arr.ptr, len * T.sizeof);
                _data.arr = (cast(Unqual!(T)*)bi.base)[0..len];
                // leave the old data, for safety reasons
            }
        }
    }

    private static size_t newCapacity(size_t newlength)
    {
        long mult = 100 + (1000L) / (bsr(newlength * T.sizeof) + 1);
        // limit to doubling the length, we don't want to grow too much
        if(mult > 200)
            mult = 200;
        auto newext = cast(size_t)((newlength * mult + 99) / 100);
        return newext > newlength ? newext : newlength;
    }

/**
Appends one item to the managed array.
 */
    void put(U)(U item) if (isImplicitlyConvertible!(U, T) ||
            isSomeChar!T && isSomeChar!U)
    {
        static if (isSomeChar!T && isSomeChar!U && T.sizeof < U.sizeof)
        {
            // must do some transcoding around here
            Unqual!T[T.sizeof == 1 ? 4 : 2] encoded;
            auto len = std.utf.encode(encoded, item);
            put(encoded[0 .. len]);
        }
        else
        {
            ensureAddable(1);
            immutable len = _data.arr.length;
            _data.arr.ptr[len] = cast(Unqual!T)item;
            _data.arr = _data.arr.ptr[0 .. len + 1];
        }
    }

    // Const fixing hack.
    void put(Range)(Range items)
    if(isInputRange!(Unqual!Range) && !isInputRange!Range) {
        alias put!(Unqual!Range) p;
        p(items);
    }

/**
Appends an entire range to the managed array.
 */
    void put(Range)(Range items) if (isInputRange!Range
            && is(typeof(Appender.init.put(items.front))))
    {
        // note, we disable this branch for appending one type of char to
        // another because we can't trust the length portion.
        static if (!(isSomeChar!T && isSomeChar!(ElementType!Range) &&
                     !is(Range == Unqual!T[]) &&
                     !is(Range == const(T)[]) &&
                     !is(Range == immutable(T)[])) &&
                    is(typeof(items.length) == size_t))
        {
            // optimization -- if this type is something other than a string,
            // and we are adding exactly one element, call the version for one
            // element.
            static if(!isSomeChar!T)
            {
                if(items.length == 1)
                {
                    put(items.front);
                    return;
                }
            }

            // make sure we have enough space, then add the items
            ensureAddable(items.length);
            immutable len = _data.arr.length;
            immutable newlen = len + items.length;
            _data.arr = _data.arr.ptr[0..newlen];
            static if(is(typeof(_data.arr[] = items)))
            {
                _data.arr.ptr[len..newlen] = items;
            }
            else
            {
                for(size_t i = len; !items.empty; items.popFront(), ++i)
                    _data.arr.ptr[i] = cast(Unqual!T)items.front;
            }
        }
        else
        {
            //pragma(msg, Range.stringof);
            // Generic input range
            for (; !items.empty; items.popFront())
            {
                put(items.front);
            }
        }
    }

    // only allow overwriting data on non-immutable and non-const data
    static if(!is(T == immutable) && !is(T == const))
    {
/**
Clears the managed array.  This allows the elements of the array to be reused
for appending.

Note that clear is disabled for immutable or const element types, due to the
possibility that $(D Appender) might overwrite immutable data.
*/
        void clear()
        {
            if (_data)
            {
                _data.arr = _data.arr.ptr[0..0];
            }
        }

/**
Shrinks the managed array to the given length.  Passing in a length that's
greater than the current array length throws an enforce exception.
*/
        void shrinkTo(size_t newlength)
        {
            if(_data)
            {
                enforce(newlength <= _data.arr.length);
                _data.arr = _data.arr.ptr[0..newlength];
            }
            else
                enforce(newlength == 0);
        }
    }
}

/**
An appender that can update an array in-place.  It forwards all calls to an
underlying appender implementation.  Any calls made to the appender also update
the pointer to the original array passed in.
*/
struct RefAppender(A : T[], T)
{
    private
    {
        Appender!(A, T) impl;
        T[] *arr;
    }

/**
Construct a ref appender with a given array reference.  This does not copy the
data.  If the array has a larger capacity as determined by arr.capacity, it
will be used by the appender.  $(D RefAppender) assumes that arr is a non-null
value.

Note, do not use builtin appending (i.e. ~=) on the original array passed in
until you are done with the appender, because calls to the appender override
those appends.
*/
    this(T[] *arr)
    {
        impl = Appender!(A, T)(*arr);
        this.arr = arr;
    }

    auto opDispatch(string fn, Args...)(Args args) if (is(typeof(mixin("impl." ~ fn ~ "(args)"))))
    {
        // we do it this way because we can't cache a void return
        scope(exit) *this.arr = impl.data;
        mixin("return impl." ~ fn ~ "(args);");
    }

/**
Returns the capacity of the array (the maximum number of elements the
managed array can accommodate before triggering a reallocation).  If any
appending will reallocate, $(D capacity) returns $(D 0).
 */
    @property size_t capacity()
    {
        return impl.capacity;
    }

/**
Returns the managed array.
 */
    @property T[] data()
    {
        return impl.data;
    }
}

/++
    Convenience function that returns an $(D Appender!(A)) object initialized
    with $(D array).
 +/
Appender!(E[]) appender(A : E[], E)(A array = null)
{
    return Appender!(E[])(array);
}

unittest
{
    auto app = appender!(char[])();
    string b = "abcdefg";
    foreach (char c; b) app.put(c);
    assert(app.data == "abcdefg");

    int[] a = [ 1, 2 ];
    auto app2 = appender(a);
    assert(app2.data == [ 1, 2 ]);
    app2.put(3);
    app2.put([ 4, 5, 6 ][]);
    assert(app2.data == [ 1, 2, 3, 4, 5, 6 ]);

    // Issue 5663 tests
    {
        Appender!(char[]) app5663i;
        assertNotThrown(app5663i.put("\xE3"));
        assert(app5663i.data == "\xE3");

        Appender!(char[]) app5663c;
        assertNotThrown(app5663c.put(cast(const(char)[])"\xE3"));
        assert(app5663c.data == "\xE3");

        Appender!(char[]) app5663m;
        assertNotThrown(app5663m.put(cast(char[])"\xE3"));
        assert(app5663m.data == "\xE3");
    }
}

/++
    Convenience function that returns a $(D RefAppender!(A)) object initialized
    with $(D array).  Don't use null for the $(D array) pointer, use the other
    version of $(D appender) instead.
 +/
RefAppender!(E[]) appender(A : E[]*, E)(A array)
{
    return RefAppender!(E[])(array);
}

unittest
{
    auto arr = new char[0];
    auto app = appender(&arr);
    string b = "abcdefg";
    foreach (char c; b) app.put(c);
    assert(app.data == "abcdefg");
    assert(arr == "abcdefg");

    int[] a = [ 1, 2 ];
    auto app2 = appender(&a);
    assert(app2.data == [ 1, 2 ]);
    assert(a == [ 1, 2 ]);
    app2.put(3);
    app2.put([ 4, 5, 6 ][]);
    assert(app2.data == [ 1, 2, 3, 4, 5, 6 ]);
    assert(a == [ 1, 2, 3, 4, 5, 6 ]);
}

/*
A simple slice type only holding pointers to the beginning and the end
of an array. Experimental duplication of the built-in slice - do not
use yet.
 */
struct SimpleSlice(T)
{
    private T * _b, _e;

    this(U...)(U values)
    {
        _b = cast(T*) core.memory.GC.malloc(U.length * T.sizeof);
        _e = _b + U.length;
        foreach (i, Unused; U) _b[i] = values[i];
    }

    void opAssign(R)(R anotherSlice)
    {
        static if (is(typeof(*_b = anotherSlice)))
        {
            // assign all elements to a value
            foreach (p; _b .. _e)
            {
                *p = anotherSlice;
            }
        }
        else
        {
            // assign another slice to this
            enforce(anotherSlice.length == length);
            auto p = _b;
            foreach (p; _b .. _e)
            {
                *p = anotherSlice.front;
                anotherSlice.popFront;
            }
        }
    }

/**
   Range primitives.
 */
    bool empty() const
    {
        assert(_b <= _e);
        return _b == _e;
    }

/// Ditto
    ref T front()
    {
        assert(!empty);
        return *_b;
    }

/// Ditto
    void popFront()
    {
        assert(!empty);
        ++_b;
    }

/// Ditto
    ref T back()
    {
        assert(!empty);
        return _e[-1];
    }

/// Ditto
    void popBack()
    {
        assert(!empty);
        --_e;
    }

/// Ditto
    T opIndex(size_t n)
    {
        assert(n < length);
        return _b[n];
    }

/// Ditto
    const(T) opIndex(size_t n) const
    {
        assert(n < length);
        return _b[n];
    }

/// Ditto
    void opIndexAssign(T value, size_t n)
    {
        assert(n < length);
        _b[n] = value;
    }

/// Ditto
    SimpleSliceLvalue!T opSlice()
    {
        typeof(return) result = void;
        result._b = _b;
        result._e = _e;
        return result;
    }

/// Ditto
    SimpleSliceLvalue!T opSlice(size_t x, size_t y)
    {
        enforce(x <= y && y <= length);
        typeof(return) result = { _b + x, _b + y };
        return result;
    }

    @property
    {
        /// Returns the length of the slice.
        size_t length() const
        {
            return _e - _b;
        }

        /**
        Sets the length of the slice. Newly added elements will be filled with
        $(D T.init).
         */
        void length(size_t newLength)
        {
            immutable oldLength = length;
            _b = cast(T*) core.memory.GC.realloc(_b, newLength * T.sizeof);
            _e = _b + newLength;
            this[oldLength .. $] = T.init;
        }
    }

/// Concatenation.
    SimpleSlice opCat(R)(R another)
    {
        immutable newLen = length + another.length;
        typeof(return) result = void;
        result._b = cast(T*)
            core.memory.GC.malloc(newLen * T.sizeof);
        result._e = result._b + newLen;
        result[0 .. this.length] = this;
        result[this.length .. result.length] = another;
        return result;
    }

/// Concatenation with rebinding.
    void opCatAssign(R)(R another)
    {
        auto newThis = this ~ another;
        move(newThis, this);
    }
}

// Support for mass assignment
struct SimpleSliceLvalue(T)
{
    private SimpleSlice!T _s;
    alias _s this;

    void opAssign(R)(R anotherSlice)
    {
        static if (is(typeof(*_b = anotherSlice)))
        {
            // assign all elements to a value
            foreach (p; _b .. _e)
            {
                *p = anotherSlice;
            }
        }
        else
        {
            // assign another slice to this
            enforce(anotherSlice.length == length);
            auto p = _b;
            foreach (p; _b .. _e)
            {
                *p = anotherSlice.front;
                anotherSlice.popFront;
            }
        }
    }
}

unittest
{
    // SimpleSlice!(int) s;

    // s = SimpleSlice!(int)(4, 5, 6);
    // assert(equal(s, [4, 5, 6][]));
    // assert(s.length == 3);
    // assert(s[0] == 4);
    // assert(s[1] == 5);
    // assert(s[2] == 6);

    // assert(s[] == s);
    // assert(s[0 .. s.length] == s);
    // assert(equal(s[0 .. s.length - 1], [4, 5][]));

    // auto s1 = s ~ s[0 .. 1];
    // assert(equal(s1, [4, 5, 6, 4][]));

    // assert(s1[3] == 4);
    // s1[3] = 42;
    // assert(s1[3] == 42);

    // const s2 = s;
    // assert(s2.length == 3);
    // assert(!s2.empty);
    // assert(s2[0] == s[0]);

    // s[0 .. 2] = 10;
    // assert(equal(s, [10, 10, 6][]));

    // s ~= [ 5, 9 ][];
    // assert(equal(s, [10, 10, 6, 5, 9][]));

    // s.length = 7;
    // assert(equal(s, [10, 10, 6, 5, 9, 0, 0][]));
}<|MERGE_RESOLUTION|>--- conflicted
+++ resolved
@@ -13,13 +13,8 @@
 module std.array;
 
 import core.memory, core.bitop;
-<<<<<<< HEAD
-import std.algorithm, std.ascii, std.conv, std.exception,
-    std.range, std.string, std.traits, std.typecons, std.uni, std.utf;
-=======
-import std.algorithm, std.conv, std.ctype, std.exception,
-    std.range, std.string, std.traits, std.typecons, std.utf, std.typetuple;
->>>>>>> d6c471bc
+import std.algorithm, std.ascii, std.conv, std.exception, std.range, std.string,
+       std.traits, std.typecons, std.typetuple, std.uni, std.utf;
 import std.c.string : memcpy;
 version(unittest) import core.exception, std.stdio;
 
@@ -977,7 +972,7 @@
 
 unittest
 {
-    debug(string) printf("array.replicate.unittest\n");
+    debug(std_array) printf("array.replicate.unittest\n");
 
     foreach (S; TypeTuple!(string, wstring, dstring, char[], wchar[], dchar[]))
     {
@@ -1030,7 +1025,7 @@
 {
     foreach (S; TypeTuple!(string, wstring, dstring))
     {
-        debug(string) printf("string.split1\n");
+        debug(std_array) printf("array.split1\n");
         S s = " \t\npeter paul\tjerry \n";
         assert(equal(split(s), [ to!S("peter"), to!S("paul"), to!S("jerry") ]));
     }
@@ -1236,7 +1231,7 @@
 
 unittest
 {
-    debug(string) printf("array.replace.unittest\n");
+    debug(std_array) printf("array.replace.unittest\n");
 
     alias TypeTuple!(string, wstring, dstring, char[], wchar[], dchar[])
         TestTypes;
@@ -1534,7 +1529,7 @@
 
 unittest
 {
-    debug(string) printf("array.replaceFirst.unittest\n");
+    debug(std_array) printf("array.replaceFirst.unittest\n");
 
     alias TypeTuple!(string, wstring, dstring, char[], wchar[], dchar[])
         TestTypes;
