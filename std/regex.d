--- conflicted
+++ resolved
@@ -184,7 +184,6 @@
 {
 private:
     alias Tuple!(size_t, "startIdx", size_t, "endIdx") regmatch_t;
-    static assert(regmatch_t.sizeof == size_t.sizeof*2);
     enum REA
     {
         global          = 1,    // has the g attribute
@@ -210,8 +209,9 @@
             REdchar,            // single UCS character
             REidchar,           // single wide character, case insensitive
             REanychar,          // any character
-            REanynm,            // ".*",".+",".{n,m}"
-            REanynmq,           // ".*?",".+?",".{n,m}?"
+            REanystar,          // ".*"
+
+
             REstring,           // string of characters
             REistring,          // string of characters, case insensitive
             REtestbit,          // any in bitmap, non-consuming
@@ -223,16 +223,10 @@
             REplus,             // 1 or more
             REstar,             // 0 or more
             REquest,            // 0 or 1
-<<<<<<< HEAD
             REcounter,          // begining of repetition
             REloopg,            // loop on body of repetition (greedy)
             REloop,             // ditto non-greedy
             REbol,              // begining of line
-=======
-            REm,                // 0..m
-            REmq,               // 0..m, non-greedy version
-            REbol,              // beginning of line
->>>>>>> b4710809
             REeol,              // end of line
             REsave,             // save submatch position i.e. "(" & ")"
             REgoto,             // goto offset
@@ -358,7 +352,6 @@
 /*
     void optimize(OutBuffer buf)
     {
-        assert(0);
         ubyte[] prog;
 
         debug(std_regex) writefln("Regex.optimize()");
@@ -370,8 +363,9 @@
             {
             case REend:
             case REanychar:
-            case REanynm:
-            case REanynmq:
+            case REanystar:
+
+
             case REbackref:
             case REeol:
             case REchar:
@@ -400,13 +394,11 @@
                 i++;
                 continue;
             case REor:
-<<<<<<< HEAD
-
-=======
-            case REm:
-            case REmq:
+
+            case REor:
+            case REnm:
+            case REnmq:
             case REparen:
->>>>>>> b4710809
             case RElookahead:
             case REneglookahead:
             case REgoto:
@@ -433,6 +425,7 @@
             }
         }
     }
+
 */
 /* =================== Compiler ================== */
 
@@ -498,7 +491,6 @@
         switch (pattern[p])
         {
         case '*':
-<<<<<<< HEAD
             // Special optimization: replace .* with REanystar
             /* if (buf.offset - offset == 1 &&
                     buf.data[offset] == REanychar &&
@@ -510,8 +502,6 @@
                 break;
             }*/
 
-=======
->>>>>>> b4710809
             n = 0;
             m = inf;
             goto Lnm;
@@ -569,7 +559,6 @@
 
         Lnm:
             p++;
-<<<<<<< HEAD
             len = cast(uint)(buf.offset - offset);
             if (p < plength && pattern[p] == '?')
             {   buf.write(REloop);
@@ -586,39 +575,6 @@
             buf.data[offset+5] = REgoto;
             *cast(uint*)(&buf.data[offset+6]) = len; 
             return;
-=======
-            op = REm;
-            if (p < plength && pattern[p] == '?')
-            {   op = REmq;     // minimal munch version
-                p++;
-            }
-            // Special optimization: replace .{n,m} with REanynm/REanynmq
-            if (buf.offset - offset == 1 &&
-                    buf.data[offset] == REanychar)
-            {   buf.data[offset] = (op == REmq) ? REanynmq : REanynm;
-                buf.write(n);
-                buf.write(m);
-                break;
-            }
-            len = cast(uint)(buf.offset - offset);
-            if (n)
-            {   uint rep = (n == m) ? n-1 : n;
-                //just replicate rep times
-                foreach (i; 0..rep)
-                    buf.write(buf.data[offset..offset+len]);
-                 //offset should be realigned
-                 offset = buf.offset - len;
-            }
-            if (m != n)
-            {   buf.spread(offset, 1 + uint.sizeof * 2);
-                buf.data[offset] = op;
-                uint* puint = cast(uint *)&buf.data[offset + 1];
-                puint[0] = len;
-                puint[1] = m - n;
-            }
-            break;
-
->>>>>>> b4710809
         default:
             return;
         }
@@ -666,7 +622,6 @@
                 p++;
                 switch(pattern[p])
                 {
-<<<<<<< HEAD
                     case ':':
                         p++;
                         parseRegex(pattern, p, buf);
@@ -685,41 +640,13 @@
                         assert(0);
                 }
             }
-            else{
-                error("any of :=! expected after '(?'");
-                assert(0);
-            }
-            if (p == pattern.length || pattern[p] != ')')
-            {
-                error("')' expected");
-                assert(0);
-=======
-                case ':':
-                    p++;
-                    parseRegex(pattern, p, buf);
-                    break;
-                case '=': case '!':
-                    buf.write(pattern[p] == '=' ? RElookahead : REneglookahead);
-                    offset = buf.offset;
-                    buf.write(cast(uint)0); // reserve space for length
-                    p++;
-                    parseRegex(pattern, p, buf);
-                    *cast(uint *)&buf.data[offset] =
-                        cast(uint)(buf.offset - (offset + uint.sizeof));
-                    break;
-                default:
-                    error("any of :=! expected after '(?'");
-                    return 0;
-                }
-            }
             else
             {   error("any of :=! expected after '(?'");
-                return 0;
+                assert(0);
             }
             if (p == pattern.length || pattern[p] != ')')
             {   error("')' expected");
-                return 0;
->>>>>>> b4710809
+                assert(0);
             }
             p++;
             break;
@@ -1220,7 +1147,8 @@
                 i += 1 + uint.sizeof + len;
                 break;
 
-            case REanynm: case REanynmq:
+            case REanystar:
+
                 return 0;
 
             case REm:
@@ -1568,34 +1496,11 @@
                     pc += 1 + uint.sizeof;
                     break;
 
-                case REanynm:
-                case REanynmq:
-                    puint = cast(uint*)&prog[pc+1];
-                    n = puint[0];
-                    m = puint[1];
-                    writefln("\tREanynm%s n=%u, m=%u",
-                             (prog[pc] == REanynmq) ? "q":"", n, m);
-                    pc += 1 + uint.sizeof * 2;
-                    break;
-
-<<<<<<< HEAD
                 case REcounter:
                     // n
                     n = *cast(uint *)&prog[pc + 1];
                     writefln("\tREcounter n=%u",n);
                     pc += 1 + uint.sizeof;
-=======
-                case REm:
-                case REmq:
-                    // len, m, ()
-                    puint = cast(uint *)&prog[pc + 1];
-                    len = puint[0];
-                    m = puint[1];
-                    writefln("\tREm%s len=%d, m=%u, pc=>%d",
-                            (prog[pc] == REmq) ? "q" : " ",
-                            len, m, pc + 1 + uint.sizeof * 2 + len);
-                    pc += 1 + uint.sizeof * 2;
->>>>>>> b4710809
                     break;
                     
                 case REloop:
@@ -1740,10 +1645,7 @@
     {
         this.engine = engine;
         pmatch.length = engine.re_nsub + 1;
-<<<<<<< HEAD
         counters.length = engine.nCounters;
-=======
->>>>>>> b4710809
         pmatch[0].startIdx = -1;
         pmatch[0].endIdx = -1;
     }
@@ -1757,10 +1659,7 @@
         pmatch.length = engine.re_nsub + 1;
         pmatch[0].startIdx = -1;
         pmatch[0].endIdx = -1;
-<<<<<<< HEAD
         counters.length = engine.nCounters;
-=======
->>>>>>> b4710809
         this.input = input;
         // amorsate
         test;
@@ -2117,8 +2016,9 @@
                 return true;
             }
             // If possible match must start at beginning, we are done
-            if (engine.program[0] == engine.REbol || engine.program[0] == engine.REanynm
-                || engine.program[0] == engine.REanynmq)
+            if (engine.program[0] == engine.REbol || engine.program[0] == engine.REanystar)
+
+
             {
                 if (!(engine.attributes & engine.REA.multiline)) break;
                 // Scan for the next \n
@@ -2184,7 +2084,7 @@
     }
 
 /* *************************************************
- * Match input against a section of the program[] starting at pc
+ * Match input against a section of the program[].
  * Returns:
  *      1 if successful match
  *      0 no match
@@ -2253,12 +2153,6 @@
                     pc, sss);
         }
         auto srcsave = src;
-<<<<<<< HEAD
-=======
-        regmatch_t *psave = null;
-        regmatch_t *psave_longest = null;
-        bool pmatch_touched;
->>>>>>> b4710809
         for (;;)
         {
             //writefln("\top = %d", program[pc]);
@@ -2475,43 +2369,8 @@
                 len = (cast(uint *)&engine.program[pc + 1])[0];
                 debug(std_regex) writefln("\tREor %d", len);
                 pop = pc + 1 + uint.sizeof;
-<<<<<<< HEAD
                 memoize(pop+len); // remember 2nd branch
                 pc = pop;         // proceed with 1st branch
-=======
-                ss = src;
-                if (trymatch(pop, pcend))
-                {
-                    if (pcend != engine.program.length)
-                    {
-                        auto s = src;
-                        if (trymatch(pcend, engine.program.length))
-                        {   debug(std_regex) writefln("\tfirst operand matched");
-                            src = s;
-                            return 1;
-                        }
-                        else
-                        {
-                            // If second branch doesn't match to end,
-                            // take first anyway
-                            src = ss;
-                            if (!trymatch(pop + len, engine.program.length))
-                            {
-                                debug(std_regex) writef("\tfirst operand"
-                                        " matched\n");
-                                src = s;
-                                return 1;
-                            }
-                        }
-                        src = ss;
-                    }
-                    else
-                    {   debug(std_regex) writefln("\tfirst operand matched");
-                        return 1;
-                    }
-                }
-                pc = pop + len;         // proceed with 2nd branch
->>>>>>> b4710809
                 break;
 
             case engine.REgoto:
@@ -2519,108 +2378,106 @@
                 len = (cast(uint *)&engine.program[pc + 1])[0];
                 pc += 1 + uint.sizeof + len;
                 break;
-<<<<<<< HEAD
 
             /*case engine.REanystar:
                 debug(std_regex) writefln("\tREanystar");
                 pc++;
                 for (;;)
-=======
-            case engine.REanynmq:
-            case engine.REanynm:
-                //n, m
-                debug(std_regex) writefln("\tREanynm");
-                puint = cast(uint *)&engine.program[pc + 1];
-                n = puint[0];
-                m = puint[1];
-                bool greedy = engine.program[pc] == engine.REanynm;
-                pc += 1 + 2*uint.sizeof;
-                for(count=0;count<n;count++)
->>>>>>> b4710809
                 {
+                    auto s1 = src;
                     if (src == input.length)
-                        goto Lnomatch;
+                        break;
+
                     if (!(engine.attributes & engine.REA.dotmatchlf)
-                        && input[src] == '\n')
-                        goto Lnomatch;
+                            && input[src] == '\n')
+                        break;
+
+
                     src++;
-                }
-
-                auto start = src;
-                if(!psave)
-                    psave = cast(regmatch_t *)alloca(
-                                (engine.re_nsub + 1) * regmatch_t.sizeof);
-                memcpy(psave, pmatch.ptr,
-                                (engine.re_nsub + 1) * regmatch_t.sizeof);
-                //Advance through the whole input,
-                //memoizing the position of the last successful match
-                if (greedy)
-                {   auto last_src = src;
-                    if (!psave_longest)
-                        psave_longest = cast(regmatch_t *)alloca(
-                            (engine.re_nsub + 1) * regmatch_t.sizeof);
-                    for (;count<m; count++)
+                    auto s2 = src;
+
+
+                    // If no match after consumption, but it
+                    // did match before, then no match
+                    if (!trymatch(pc, engine.program.length))
+
+
+
+
+
+
+
+
+
+
+
+
+
+
                     {
-                        auto s1 = src;
-                        if (src == input.length)
-                            break;
-                        if (!(engine.attributes & engine.REA.dotmatchlf)
-                            && input[src] == '\n')
-                            break;
-                        src++;
-                        auto s2 = src;
+                        src = s1;
+                        // BUG: should we save/restore pmatch[]?
+
+
+
+
+
+
+
+
                         if (trymatch(pc, engine.program.length))
                         {
-                            //save matches
-                            memcpy(psave_longest, pmatch.ptr,
-                                    (engine.re_nsub + 1) * regmatch_t.sizeof);
-                            last_src = s2;
+                            src = s1;           // no match
+
+
+
+
+
+
+
+
+
+
+
+
+
+
+
+
+
+
+
+
+
+
+
+
+
+
+
+
+
+
+
+
+                            break;
+
+
+
+
+
+
+
+
+
+
+
                         }
-                        src = s2;
+
                     }
-                    src = last_src;
-                    if (last_src != start)
-                    {
-                        //restore matches
-                        memcpy(pmatch.ptr, psave_longest,
-                                    (engine.re_nsub + 1) * regmatch_t.sizeof);
-                    }
-                    else
-                        memcpy(pmatch.ptr, psave,
-                                (engine.re_nsub + 1) * regmatch_t.sizeof);
-                }
-                //Nongreedy - get to the position of the first succesful match
-                else
-                {
-                    if (trymatch(pc, engine.program.length))
-                    {
-                        src = start;
-                        memcpy(pmatch.ptr, psave,
-                                (engine.re_nsub + 1) * regmatch_t.sizeof);
-                        break;
-                    }
-                    for (;count<m; count++)
-                    {
-                        auto s1 = src;
-                        if (src == input.length)
-                            break;
-                        if (!(engine.attributes & engine.REA.dotmatchlf)
-                            && input[src] == '\n')
-                            break;
-                        src++;
-                        auto s2 = src;
-                        if (trymatch(pc, engine.program.length))
-                        {
-                            src = s2;
-                            memcpy(pmatch.ptr, psave,
-                                (engine.re_nsub + 1) * regmatch_t.sizeof);
-                            break;
-                        }
-                        src = s2;
-                    }
-
-                }
-<<<<<<< HEAD
+                    src = s2;
+
+                }
                 break;*/
 
             case engine.REcounter:
@@ -2656,30 +2513,12 @@
                     break;
                 }
                 if (trackers[curCounter] == src)
-=======
-
-
-                break;
-
-            case engine.REm:
-            case engine.REmq:
-                // len, m, ()
-                puint = cast(uint *)&engine.program[pc + 1];
-                len = puint[0];
-                m = puint[1];
-                debug(std_regex) writefln("\tREm%s len=%d, m=%u",
-                        (engine.program[pc] == engine.REmq) ? "q" : "",
-                        len, m);
-                pop = pc + 1 + uint.sizeof * 2;
-                if (!psave)
->>>>>>> b4710809
                 {
                     //trackers[curCounter] = size_t.max;
                     curCounter--; 
                     pc += 1 + uint.sizeof*3; // proceed with outer loop
                     break;
                 }
-<<<<<<< HEAD
                 
                 counters[curCounter]++;
                 if (engine.program[pc] == engine.REloop)
@@ -2689,48 +2528,21 @@
                     trackers[curCounter] = size_t.max;
                     curCounter--; 
                     pc += 1 + uint.sizeof*3; // proceed with outer loop
-=======
-                if (engine.program[pc] == engine.REmq) // if minimal munch
+                }
+                else    // maximal munch
                 {
-                    for (count=0; count < m; count++)
-                    {
-                        sizediff_t s1;
-                        memcpy(psave, pmatch.ptr,
-                                (engine.re_nsub + 1) * regmatch_t.sizeof);
-                        s1 = src;
-                        //Match  the rest of the program,
-                        //if matches we're done
-                        if (trymatch(pop + len, engine.program.length))
-                        {
-                            src = s1;
-                            memcpy(pmatch.ptr, psave,
-                                    (engine.re_nsub + 1) * regmatch_t.sizeof);
-                            break;
-                        }
-
-                        if (!trymatch(pop, pop + len))
-                        {   debug(std_regex) writef("\tdoesn't match"
-                                    " subexpression\n");
-                            break;
-                        }
-
-                        // If source is not consumed, don't
-                        // infinite loop on the match
-                        if (s1 == src)
-                        {   debug(std_regex) writefln("\tsource is not consumed");
-                            break;
-                        }
-                      }
->>>>>>> b4710809
-                }
-                else
-                {
-<<<<<<< HEAD
                     curCounter--; 
                     memoize(pc + 1 + uint.sizeof*3);
                     curCounter++; 
                     pc = pc - len; //move on with the loop
                     trackers[curCounter] = src;
+
+
+
+
+
+
+
                 }
                 break;
 
@@ -2739,78 +2551,6 @@
                 debug(std_regex) writefln("\tREsave");
                 n = (*cast(uint *)&engine.program[pc + 1]);
                 (cast(size_t*)pmatch)[n] = src;
-=======
-                    auto start=src, last_src = src;
-                    if (!psave_longest)
-                        psave_longest = cast(regmatch_t *)alloca(
-                            (engine.re_nsub + 1) * regmatch_t.sizeof);
-                    for (count=0; count < m; count++)
-                    {
-                        memcpy(psave, pmatch.ptr,
-                                (engine.re_nsub + 1) * regmatch_t.sizeof);
-                        auto s1 = src;
-                        if (!trymatch(pop, pop + len))
-                        {
-                            debug(std_regex) writefln("\tdoesn't match subexpr");
-                            break;
-                        }
-                        auto s2 = src;
-
-                        // If source is not consumed, don't
-                        // infinite loop on the match
-                        if (s1 == s2)
-                        {   debug(std_regex) writefln("\tsource is not consumed");
-                            break;
-                        }
-
-                        //
-                        if (trymatch(pop + len, engine.program.length))
-                        {
-                            last_src = s2;
-                            //save this match
-                            memcpy(psave_longest, pmatch.ptr,
-                                    (engine.re_nsub + 1) * regmatch_t.sizeof);
-                            //restore
-                            memcpy(pmatch.ptr, psave,
-                                    (engine.re_nsub + 1) * regmatch_t.sizeof);
-                        }
-                        src = s2;
-                    }
-                    src = last_src;
-                    if (last_src != start)
-                    {
-                        memcpy(pmatch.ptr, psave_longest,
-                                    (engine.re_nsub + 1) * regmatch_t.sizeof);
-                    }
-
-                }
-                debug(std_regex) writef("\tREm len=%d,  m=%u,"
-                        " DONE count=%d\n", len,  m, count);
-                pc = pop + len;
-                break;
-
-            case engine.REparen:
-                // len, n, ()
-                debug(std_regex) writefln("\tREparen");
-                puint = cast(uint *)&engine.program[pc + 1];
-                len = puint[0];
-                n = puint[1];
-                pop = pc + 1 + uint.sizeof * 2;
-                ss = src;
-                if (!trymatch(pop, pop + len))
-                    goto Lnomatch;
-                if (!pmatch_touched)
-                {
-                    pmatch_touched = true;
-                    if(!psave)
-                        psave = cast(regmatch_t *)alloca(
-                            (engine.re_nsub + 1) * regmatch_t.sizeof);
-                    memcpy(psave, pmatch.ptr,
-                        (engine.re_nsub + 1) * regmatch_t.sizeof);
-                }
-                pmatch[n + 1].startIdx = ss;
-                pmatch[n + 1].endIdx = src;
->>>>>>> b4710809
                 debug(std_regex)
                 {
                     if (n % 2 == 1)
@@ -2830,11 +2570,7 @@
                 pop = pc + 1 + uint.sizeof;
                 ss = src;
                 bool invert = engine.program[pc] == engine.REneglookahead ? true : false;
-<<<<<<< HEAD
                 auto tmp_match = trymatch(pop,memory[lastState..$]);
-=======
-                auto tmp_match = trymatch(pop,pop + len);// ! changes src
->>>>>>> b4710809
                 src = ss;//restore position in input
                 //inverse the match if negative lookahead
                 tmp_match = tmp_match ^ invert;
@@ -2967,17 +2703,7 @@
                 }
             }
         }
-<<<<<<< HEAD
         assert(0);
-=======
-
-      Lnomatch:
-        debug(std_regex) writefln("\tnomatch pc=%d", pc);
-        src = srcsave;
-        if (pmatch_touched)
-            memcpy(pmatch.ptr, psave, (engine.re_nsub + 1) * regmatch_t.sizeof);
-        return false;
->>>>>>> b4710809
     }
 
 // p is following the \ char
@@ -3802,13 +3528,8 @@
                             fmt.popFront();
                             break;
                         }
-<<<<<<< HEAD
-                        int nmatch = parse!int(fmt);
+                        auto nmatch = parse!uint(fmt);
                         if (nmatch < m.captures.length)
-=======
-                        auto nmatch = parse!uint(fmt);
-                        if(nmatch < m.captures.length)
->>>>>>> b4710809
                             result ~= m.captures[nmatch];
                     break;
                     case '&':
@@ -3860,12 +3581,8 @@
                 //writefln("\ttest() = %d", i);
                 //fflush(stdout);
                 assert((c == 'y') ? i : !i,text("Match failed pattern: ",tvd.pattern));
-<<<<<<< HEAD
-                if (c == 'y'){
-=======
                 if(c == 'y')
                 {
->>>>>>> b4710809
                     auto result = produceExpected(m,to!(String)(tvd.format));
                     assert(result == to!String(tvd.replace),
                            text("Mismatch pattern: ",tvd.pattern," expected:",
@@ -3956,22 +3673,15 @@
 }
 
 //issue 5857
-<<<<<<< HEAD
 //matching goes out of control if ... in (...){x} has .*/.+
-=======
-//matching goes out of control if ... in (...){2} has .*/.+
->>>>>>> b4710809
 unittest
 {
     auto c = match("axxxzayyyyyzd",regex("(a.*z){2}d")).captures;
     assert(c[0] == "axxxzayyyyyzd");
     assert(c[1] == "ayyyyyz");
-<<<<<<< HEAD
     auto c2 = match("axxxayyyyyd",regex("(a.*){2}d")).captures;
     assert(c2[0] == "axxxayyyyyd");
     assert(c2[1] == "ayyyyy");
-=======
->>>>>>> b4710809
 }
 
 //issue 2108
@@ -3984,10 +3694,7 @@
     auto greed =  regex("<packet.*/packet>");
     assert(match("<packet>text</packet><packet>text</packet>",greed).hit
            == "<packet>text</packet><packet>text</packet>");
-<<<<<<< HEAD
     
-=======
->>>>>>> b4710809
 }
 
 //issue 4574
@@ -3995,12 +3702,7 @@
 unittest
 {
     string[] pres, posts, hits;
-<<<<<<< HEAD
     foreach(m; match("abcabc", regex(""))) {
-=======
-    foreach (m; match("abcabc", regex("")))
-    {
->>>>>>> b4710809
         pres ~= m.pre;
         posts ~= m.post;
         assert(m.hit.empty);
