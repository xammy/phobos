--- conflicted
+++ resolved
@@ -765,11 +765,7 @@
     /***************************************
      * Supports comparison operators for $(D BitArray).
      */
-<<<<<<< HEAD
-    int opCmp(ref const(BitArray) a2) const
-=======
     int opCmp(BitArray a2) const
->>>>>>> 7182ed48
     {
         uint i;
 
@@ -826,11 +822,7 @@
     /***************************************
      * Support for hashing for $(D BitArray).
      */
-<<<<<<< HEAD
-    hash_t toHash() const nothrow
-=======
     hash_t toHash() const pure nothrow
->>>>>>> 7182ed48
     {
         hash_t hash = 3557;
         auto n  = len / 8;
